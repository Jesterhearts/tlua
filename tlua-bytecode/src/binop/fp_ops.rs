use crate::{
    binop::{
        traits::{
            FloatBinop,
            NumericOpEval,
        },
        OpName,
    },
<<<<<<< HEAD
    encoding::{
        EncodableInstruction,
        InstructionTag,
=======
    opcodes::{
        AnyReg,
        Operand,
>>>>>>> 5f53aefe
    },
    NumLike,
    Number,
    OpError,
};

#[derive(Debug, Clone, Copy, PartialEq)]
pub struct FloatOp<OpTy: FloatBinop, RegisterTy> {
    pub lhs: AnyReg<RegisterTy>,
    pub rhs: Operand<RegisterTy>,
    op: OpTy,
}

impl<OpTy, RegisterTy> From<FloatOp<OpTy, RegisterTy>> for (AnyReg<RegisterTy>, Operand<RegisterTy>)
where
    OpTy: FloatBinop,
{
    fn from(val: FloatOp<OpTy, RegisterTy>) -> Self {
        (val.lhs, val.rhs)
    }
}

impl<OpTy, RegisterTy> From<(AnyReg<RegisterTy>, Operand<RegisterTy>)> for FloatOp<OpTy, RegisterTy>
where
    OpTy: FloatBinop + Default,
{
    fn from((lhs, rhs): (AnyReg<RegisterTy>, Operand<RegisterTy>)) -> Self {
        Self {
            lhs,
            rhs,
            op: Default::default(),
        }
    }
}

/// Generic operation for anything that looks like a number, usable during
/// compilation
impl<OpTy, RegisterTy> NumericOpEval for FloatOp<OpTy, RegisterTy>
where
    OpTy: FloatBinop + OpName,
{
    fn evaluate<LHS, RHS>(lhs: LHS, rhs: RHS) -> Result<Number, OpError>
    where
        LHS: NumLike,
        RHS: NumLike,
    {
        if let (Some(lhs), Some(rhs)) = (lhs.as_int(), rhs.as_int()) {
            Ok(OpTy::apply_ints(lhs, rhs))
        } else {
            Ok(OpTy::apply_floats(
                lhs.as_float()
                    .ok_or(OpError::InvalidType { op: OpTy::NAME })?,
                rhs.as_float()
                    .ok_or(OpError::InvalidType { op: OpTy::NAME })?,
            ))
        }
    }
}

// TODO(cleanup): This could probably share some macro code with the other
// binop_impls
macro_rules! float_binop_impl {
    (
        $name:ident =>
        {
            ($lhs_int:ident : int, $rhs_int:ident : int) => $when_ints:expr,
            ($lhs_float:ident : float, $rhs_float:ident : float) => $when_floats:expr $(,)?
        }
    ) => {
        #[derive(Debug, Default, Clone, Copy, PartialEq, Eq)]
        pub struct $name;

        impl EncodableInstruction for $name {
            const TAG: InstructionTag = InstructionTag::$name;
        }

        impl OpName for $name {
            const NAME: &'static str = stringify!($name);
        }

        impl FloatBinop for $name {
            fn apply_ints(lhs: i64, rhs: i64) -> Number {
                let $lhs_int = lhs;
                let $rhs_int = rhs;

                $when_ints
            }

            fn apply_floats(lhs: f64, rhs: f64) -> Number {
                let $lhs_float = lhs;
                let $rhs_float = rhs;

                $when_floats
            }
        }
    };
}

macro_rules! float_binop {
    (
        $name:ident =>
        {
            ($lhs_int:ident : int, $rhs_int:ident : int) => $when_ints:expr,
            ($lhs_float:ident : float, $rhs_float:ident : float) => $when_floats:expr $(,)?
        }
    ) => {
        float_binop_impl! {
            $name => {
                ($lhs_int : int, $rhs_int : int) => $when_ints,
                ($lhs_float : float, $rhs_float : float) => $when_floats
            }
        }
    };
}

float_binop!(Add => {
    (lhs: int, rhs: int) =>  Number::Integer(lhs.wrapping_add(rhs)),
    (lhs: float, rhs: float) => Number::Float(lhs + rhs),
});

float_binop!(Subtract => {
    (lhs: int, rhs: int) =>  Number::Integer(lhs.wrapping_sub(rhs)),
    (lhs: float, rhs: float) => Number::Float(lhs - rhs),
});

float_binop!(Times => {
    (lhs: int, rhs: int) =>  Number::Integer(lhs.wrapping_mul(rhs)),
    (lhs: float, rhs: float) => Number::Float(lhs * rhs),
});

float_binop!(Divide => {
    (lhs: int, rhs: int) => Number::Float(lhs as f64 / rhs as f64) ,
    (lhs: float, rhs: float) => Number::Float(lhs / rhs),
});

float_binop!(IDiv => {
    (lhs: int, rhs: int) =>  Number::Integer(lhs / rhs),
    (lhs: float, rhs: float) => Number::Float((lhs / rhs).floor()),
});

float_binop!(Modulo => {
    (lhs: int, rhs: int) =>  Number::Integer(lhs % rhs),
    (lhs: float, rhs: float) => Number::Float(lhs % rhs),
});

float_binop!(Exponetiation => {
    (lhs: int, rhs: int) =>  Number::Float((lhs as f64).powf(rhs as f64)),
    (lhs: float, rhs: float) => Number::Float(lhs.powf(rhs)),
});<|MERGE_RESOLUTION|>--- conflicted
+++ resolved
@@ -6,15 +6,9 @@
         },
         OpName,
     },
-<<<<<<< HEAD
-    encoding::{
-        EncodableInstruction,
-        InstructionTag,
-=======
     opcodes::{
         AnyReg,
         Operand,
->>>>>>> 5f53aefe
     },
     NumLike,
     Number,
@@ -86,10 +80,6 @@
     ) => {
         #[derive(Debug, Default, Clone, Copy, PartialEq, Eq)]
         pub struct $name;
-
-        impl EncodableInstruction for $name {
-            const TAG: InstructionTag = InstructionTag::$name;
-        }
 
         impl OpName for $name {
             const NAME: &'static str = stringify!($name);
